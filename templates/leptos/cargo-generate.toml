--- conflicted
+++ resolved
@@ -1,7 +1,2 @@
-<<<<<<< HEAD
 [placeholders]
-use_nightly = { prompt = "Use nightly features?", default = false, type = "bool" }
-=======
-[template]
-exclude = ["*.ico"]
->>>>>>> b0de1491
+use_nightly = { prompt = "Use nightly features?", default = false, type = "bool" }