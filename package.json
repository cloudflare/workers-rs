--- conflicted
+++ resolved
@@ -1,13 +1,8 @@
 {
   "dependencies": {
     "@changesets/changelog-github": "^0.4.8",
-<<<<<<< HEAD
-    "@changesets/cli": "^2.29.4",
+    "@changesets/cli": "^2.29.6",
     "@cloudflare/workers-types": "^4.20250826.0"
-=======
-    "@changesets/cli": "^2.29.6",
-    "@cloudflare/workers-types": "^4.20250724.0"
->>>>>>> 9f581f88
   },
   "name": "workers-rs",
   "version": "0.0.12",
