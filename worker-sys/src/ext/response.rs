use wasm_bindgen::prelude::*;

mod glue {
    use super::*;

    #[wasm_bindgen]
    extern "C" {
        #[wasm_bindgen]
        pub type Response;

<<<<<<< HEAD
        #[wasm_bindgen(method, getter, js_name = "webSocket")]
        pub fn websocket(this: &Response) -> Option<web_sys::WebSocket>;
=======
        #[wasm_bindgen(method, getter)]
        pub fn webSocket(this: &Response) -> Option<web_sys::WebSocket>;
>>>>>>> 7ed61c08
    }
}

pub trait ResponseExt {
    /// Getter for the `webSocket` field of this object.
    fn websocket(&self) -> Option<web_sys::WebSocket>;
}

impl ResponseExt for web_sys::Response {
    fn websocket(&self) -> Option<web_sys::WebSocket> {
        self.unchecked_ref::<glue::Response>().webSocket()
    }
}<|MERGE_RESOLUTION|>--- conflicted
+++ resolved
@@ -8,13 +8,8 @@
         #[wasm_bindgen]
         pub type Response;
 
-<<<<<<< HEAD
-        #[wasm_bindgen(method, getter, js_name = "webSocket")]
-        pub fn websocket(this: &Response) -> Option<web_sys::WebSocket>;
-=======
         #[wasm_bindgen(method, getter)]
         pub fn webSocket(this: &Response) -> Option<web_sys::WebSocket>;
->>>>>>> 7ed61c08
     }
 }
 
