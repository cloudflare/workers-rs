--- conflicted
+++ resolved
@@ -61,17 +61,12 @@
     #[wasm_bindgen(method, catch, getter, js_name=regionCode)]
     pub fn region_code(this: &IncomingRequestCfProperties) -> Result<Option<String>, JsValue>;
 
-<<<<<<< HEAD
-    #[wasm_bindgen(method, getter, js_name=isEUCountry)]
-    pub fn is_eu_country(this: &IncomingRequestCfProperties) -> Option<String>;
-
     #[wasm_bindgen(method, getter, js_name=hostMetadata)]
     pub fn host_metadata(this: &IncomingRequestCfProperties) -> wasm_bindgen::JsValue;
-=======
+
     #[wasm_bindgen(method, catch, getter)]
     pub fn timezone(this: &IncomingRequestCfProperties) -> Result<String, JsValue>;
 
     #[wasm_bindgen(method, catch, getter, js_name=isEUCountry)]
     pub fn is_eu_country(this: &IncomingRequestCfProperties) -> Result<Option<String>, JsValue>;
->>>>>>> c81a753d
 }