--- conflicted
+++ resolved
@@ -92,11 +92,7 @@
                                 let static_self: &'static mut Self = unsafe {&mut *(self as *mut _)};
 
                                 wasm_bindgen_futures::future_to_promise(async move {
-<<<<<<< HEAD
                                     static_self._fetch_raw(::worker::http::request::from_wasm(req)).await.map(::worker::http::response::into_wasm).map(wasm_bindgen::JsValue::from)
-=======
-                                    static_self._fetch_raw(req.into()).await.map(worker::worker_sys::web_sys::Response::from).map(wasm_bindgen::JsValue::from)
->>>>>>> 7ed61c08
                                         .map_err(wasm_bindgen::JsValue::from)
                                 })
                             }
@@ -123,11 +119,7 @@
                                 let static_self: &'static mut Self = unsafe {&mut *(self as *mut _)};
 
                                 wasm_bindgen_futures::future_to_promise(async move {
-<<<<<<< HEAD
                                     static_self._alarm_raw().await.map(::worker::http::response::into_wasm).map(wasm_bindgen::JsValue::from)
-=======
-                                    static_self._alarm_raw().await.map(worker::worker_sys::web_sys::Response::from).map(wasm_bindgen::JsValue::from)
->>>>>>> 7ed61c08
                                         .map_err(wasm_bindgen::JsValue::from)
                                 })
                             }
@@ -228,13 +220,8 @@
                 tokenized.push(tokens?);
             }
 
-<<<<<<< HEAD
-            let alarm_tokens = has_alarm.then(|| quote! {
+            let alarm_tokens = optional_methods.has_alarm.then(|| quote! {
                 async fn alarm(&mut self) -> ::worker::Result<::worker::http::Response<::worker::body::Body>> {
-=======
-            let alarm_tokens = optional_methods.has_alarm.then(|| quote! {
-                async fn alarm(&mut self) -> ::worker::Result<worker::Response> {
->>>>>>> 7ed61c08
                     self._alarm_raw().await
                 }
             });
