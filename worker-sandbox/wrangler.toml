--- conflicted
+++ resolved
@@ -18,27 +18,6 @@
 # [miniflare.mounts]
 # remote-service = "./remote-service"
 
-<<<<<<< HEAD
-# [durable_objects]
-# bindings = [{ name = "COUNTER", class_name = "Counter" }, { name = "ALARM", class_name = "AlarmObject" }]
-
-# [[d1_databases]]
-# binding = 'DB'
-# database_name = 'my_db'
-# database_id = '.'
-# preview_database_id = '.'
-
-# [[queues.consumers]]
-#  queue = "my_queue"
-
-# [[queues.producers]]
-#  queue = "my_queue"
-#  binding = "my_queue"
-# [[r2_buckets]]
-# binding = 'EMPTY_BUCKET'
-# bucket_name = 'empty_bucket'
-# preview_bucket_name = 'empty_bucket'
-=======
 [durable_objects]
 bindings = [
     { name = "COUNTER", class_name = "Counter" },
@@ -62,7 +41,6 @@
 binding = 'EMPTY_BUCKET'
 bucket_name = 'empty_bucket'
 preview_bucket_name = 'empty_bucket'
->>>>>>> 7ed61c08
 
 # [[r2_buckets]]
 # binding = 'PUT_BUCKET'
