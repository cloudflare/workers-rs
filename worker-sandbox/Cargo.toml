--- conflicted
+++ resolved
@@ -29,15 +29,9 @@
 regex = "1.8.4"
 serde = { version = "1.0.164", features = ["derive"] }
 serde_json = "1.0.96"
-<<<<<<< HEAD
-worker = { path = "../worker", version = "0.0.18", features = ["queue", "d1"] }
 futures-channel.workspace = true
 futures-util.workspace = true
-=======
 worker = { path = "../worker", version = "0.0.20", features = ["queue", "d1"] }
-futures-channel = "0.3.28"
-futures-util = { version = "0.3.28", default-features = false }
->>>>>>> b5e03e7c
 rand = "0.8.5"
 uuid = { version = "1.3.3", features = ["v4", "serde"] }
 serde-wasm-bindgen = "0.6.1"
