--- conflicted
+++ resolved
@@ -554,9 +554,6 @@
             let init_called = GLOBAL_STATE.load(Ordering::SeqCst);
             Response::ok(init_called.to_string())
         })
-<<<<<<< HEAD
-        .get_async("/*catchall", |_, ctx| async move {
-=======
         .get_async("/cache-example", |req, _| async move {
             console_log!("url: {}", req.url()?.to_string());
             let cache = Cache::default();
@@ -638,8 +635,7 @@
                 Ok(resp)
             }
         })
-        .or_else_any_method_async("/*catchall", |_, ctx| async move {
->>>>>>> c597f879
+        .get_async("/*catchall", |_, ctx| async move {
             console_log!(
                 "[catchall] caught: {}",
                 ctx.param("catchall").unwrap_or(&"?".to_string())
