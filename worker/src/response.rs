use crate::error::Error;
use crate::headers::Headers;
use crate::Result;

use js_sys::Uint8Array;
use serde::{de::DeserializeOwned, Serialize};
use wasm_bindgen_futures::JsFuture;
use worker_sys::{Response as EdgeResponse, ResponseInit as EdgeResponseInit};

#[derive(Debug)]
pub enum ResponseBody {
    Empty,
    Body(Vec<u8>),
    Stream(EdgeResponse),
}

const CONTENT_TYPE: &str = "content-type";

/// A [Response](https://developer.mozilla.org/en-US/docs/Web/API/Response) representation for
/// working with or returning a response to a `Request`.
#[derive(Debug)]
pub struct Response {
    body: ResponseBody,
    headers: Headers,
    status_code: u16,
}

impl Response {
    /// Create a `Response` using `B` as the body encoded as JSON. Sets the associated
    /// `Content-Type` header for the `Response` as `application/json`.
    pub fn from_json<B: Serialize>(value: &B) -> Result<Self> {
        if let Ok(data) = serde_json::to_string(value) {
            let mut headers = Headers::new();
            headers.set(CONTENT_TYPE, "application/json")?;

            return Ok(Self {
                body: ResponseBody::Body(data.into_bytes()),
                headers,
                status_code: 200,
            });
        }

        Err(Error::Json(("Failed to encode data to json".into(), 500)))
    }

    /// Create a `Response` using the body encoded as HTML. Sets the associated `Content-Type`
    /// header for the `Response` as `text/html`.
    pub fn from_html(html: impl AsRef<str>) -> Result<Self> {
        let mut headers = Headers::new();
        headers.set(CONTENT_TYPE, "text/html")?;

        let data = html.as_ref().as_bytes().to_vec();
        Ok(Self {
            body: ResponseBody::Body(data),
            headers,
            status_code: 200,
        })
    }

    /// Create a `Response` using unprocessed bytes provided. Sets the associated `Content-Type`
    /// header for the `Response` as `application/octet-stream`.
    pub fn from_bytes(bytes: Vec<u8>) -> Result<Self> {
        let mut headers = Headers::new();
        headers.set(CONTENT_TYPE, "application/octet-stream")?;

        Ok(Self {
            body: ResponseBody::Body(bytes),
            headers,
            status_code: 200,
        })
    }

    // Create a `Response` using a `ResponseBody` variant. Sets a status code of 200 and an empty
    // set of Headers. Modify the Response with methods such as `with_status` and `with_headers`.
    pub fn from_body(body: ResponseBody) -> Result<Self> {
        Ok(Self {
            body,
            headers: Headers::new(),
            status_code: 200,
        })
    }

    /// Create a `Response` using unprocessed text provided. Sets the associated `Content-Type`
    /// header for the `Response` as `text/plain`.
    pub fn ok(body: impl Into<String>) -> Result<Self> {
        let mut headers = Headers::new();
        headers.set(CONTENT_TYPE, "text/plain")?;

        Ok(Self {
            body: ResponseBody::Body(body.into().into_bytes()),
            headers,
            status_code: 200,
        })
    }

    /// Create an empty `Response` with a 200 status code.
    pub fn empty() -> Result<Self> {
        Ok(Self {
            body: ResponseBody::Empty,
            headers: Headers::new(),
            status_code: 200,
        })
    }

    /// A helper method to send an error message to a client. Will return `Err` if the status code
    /// provided is outside the valid HTTP error range of 400-599.
    pub fn error(msg: impl Into<String>, status: u16) -> Result<Self> {
        if !(400..=599).contains(&status) {
            return Err(Error::Internal(
                "error status codes must be in the 400-599 range! see https://developer.mozilla.org/en-US/docs/Web/HTTP/Status for more".into(),
            ));
        }

        Ok(Self {
            body: ResponseBody::Body(msg.into().into_bytes()),
            headers: Headers::new(),
            status_code: status,
        })
    }

    /// Create a `Response` which redirects to the specified URL with default status_code of 302
    pub fn redirect(url: url::Url) -> Result<Self> {
        match EdgeResponse::redirect(url.as_str()) {
            Ok(edge_response) => Ok(Response::from(edge_response)),
            Err(err) => Err(Error::from(err)),
        }
    }

    /// Create a `Response` which redirects to the specified URL with a custom status_code
    pub fn redirect_with_status(url: url::Url, status_code: u16) -> Result<Self> {
        if !(300..=399).contains(&status_code) {
            return Err(Error::Internal(
                "redirect status codes must be in the 300-399 range! Please checkout https://developer.mozilla.org/en-US/docs/Web/HTTP/Status#redirection_messages for more".into(),
            ));
        }
        match EdgeResponse::redirect_with_status(url.as_str(), status_code) {
            Ok(edge_response) => Ok(Response::from(edge_response)),
            Err(err) => Err(Error::from(err)),
        }
    }

    /// Get the HTTP Status code of this `Response`.
    pub fn status_code(&self) -> u16 {
        self.status_code
    }

    /// Access this response's body as plaintext.
    pub async fn text(&mut self) -> Result<String> {
        match &self.body {
            ResponseBody::Body(bytes) => {
                Ok(String::from_utf8(bytes.clone()).map_err(|e| Error::from(e.to_string()))?)
            }
            ResponseBody::Empty => Ok(String::new()),
            ResponseBody::Stream(response) => JsFuture::from(response.text()?)
                .await
                .map(|value| value.as_string().unwrap())
                .map_err(Error::from),
        }
    }

    /// Access this response's body encoded as JSON.
    pub async fn json<B: DeserializeOwned>(&mut self) -> Result<B> {
        let content_type = self.headers().get(CONTENT_TYPE)?.unwrap_or_default();
        if !content_type.contains("application/json") {
            return Err(Error::BadEncoding);
        }
        serde_json::from_str(&self.text().await?).map_err(Error::from)
    }

    /// Access this response's body encoded as raw bytes.
    pub async fn bytes(&mut self) -> Result<Vec<u8>> {
        match &self.body {
            ResponseBody::Body(bytes) => Ok(bytes.clone()),
            ResponseBody::Empty => Ok(Vec::new()),
            ResponseBody::Stream(response) => JsFuture::from(response.array_buffer()?)
                .await
                .map(|value| js_sys::Uint8Array::new(&value).to_vec())
                .map_err(Error::from),
        }
    }

    /// Set this response's `Headers`.
    pub fn with_headers(mut self, headers: Headers) -> Self {
        self.headers = headers;
        self
    }

    /// Set this response's status code.
    /// The Workers platform will reject HTTP status codes outside the range of 200..599 inclusive,
    /// and will throw a JavaScript `RangeError`, returning a response with an HTTP 500 status code.
    pub fn with_status(mut self, status_code: u16) -> Self {
        self.status_code = status_code;
        self
    }

    /// Read the `Headers` on this response.
    pub fn headers(&self) -> &Headers {
        &self.headers
    }

    /// Get a mutable reference to the `Headers` on this response.
    pub fn headers_mut(&mut self) -> &mut Headers {
        &mut self.headers
    }
}

#[test]
fn no_using_invalid_error_status_code() {
    assert!(Response::error("OK", 200).is_err());
    assert!(Response::error("600", 600).is_err());
    assert!(Response::error("399", 399).is_err());
}

pub struct ResponseInit {
    pub status: u16,
    pub headers: Headers,
}

impl From<ResponseInit> for EdgeResponseInit {
    fn from(init: ResponseInit) -> Self {
        let mut edge_init = EdgeResponseInit::new();
        edge_init.status(init.status);
        edge_init.headers(&init.headers.0);
        edge_init
    }
}

impl From<Response> for EdgeResponse {
    fn from(res: Response) -> Self {
        match res.body {
<<<<<<< HEAD
            ResponseBody::Body(mut bytes) => EdgeResponse::new_with_opt_u8_array_and_init(
                Some(&mut bytes),
                &ResponseInit {
                    status: res.status_code,
                    headers: res.headers,
                }
                .into(),
            )
            .unwrap(),
            ResponseBody::Stream(response) => EdgeResponse::new_with_opt_stream_and_init(
                response.body(),
                &ResponseInit {
                    status: res.status_code,
                    headers: res.headers,
                }
                .into(),
            )
            .unwrap(),
=======
            ResponseBody::Body(bytes) => {
                let array = Uint8Array::new_with_length(bytes.len() as u32);
                array.copy_from(&bytes);

                EdgeResponse::new_with_opt_u8_array_and_init(
                    Some(array),
                    &ResponseInit {
                        status: res.status_code,
                        headers: res.headers,
                    }
                    .into(),
                )
                .unwrap()
            }
            ResponseBody::Stream(response) => response,
>>>>>>> 78a72a4f
            ResponseBody::Empty => EdgeResponse::new_with_opt_str_and_init(
                None,
                &ResponseInit {
                    status: res.status_code,
                    headers: res.headers,
                }
                .into(),
            )
            .unwrap(),
        }
    }
}

impl From<EdgeResponse> for Response {
    fn from(res: EdgeResponse) -> Self {
        Self {
            headers: Headers(res.headers()),
            status_code: res.status(),
            body: match res.body() {
                Some(_) => ResponseBody::Stream(res),
                None => ResponseBody::Empty,
            },
        }
    }
}<|MERGE_RESOLUTION|>--- conflicted
+++ resolved
@@ -228,26 +228,6 @@
 impl From<Response> for EdgeResponse {
     fn from(res: Response) -> Self {
         match res.body {
-<<<<<<< HEAD
-            ResponseBody::Body(mut bytes) => EdgeResponse::new_with_opt_u8_array_and_init(
-                Some(&mut bytes),
-                &ResponseInit {
-                    status: res.status_code,
-                    headers: res.headers,
-                }
-                .into(),
-            )
-            .unwrap(),
-            ResponseBody::Stream(response) => EdgeResponse::new_with_opt_stream_and_init(
-                response.body(),
-                &ResponseInit {
-                    status: res.status_code,
-                    headers: res.headers,
-                }
-                .into(),
-            )
-            .unwrap(),
-=======
             ResponseBody::Body(bytes) => {
                 let array = Uint8Array::new_with_length(bytes.len() as u32);
                 array.copy_from(&bytes);
@@ -262,8 +242,15 @@
                 )
                 .unwrap()
             }
-            ResponseBody::Stream(response) => response,
->>>>>>> 78a72a4f
+            ResponseBody::Stream(response) => EdgeResponse::new_with_opt_stream_and_init(
+                response.body(),
+                &ResponseInit {
+                    status: res.status_code,
+                    headers: res.headers,
+                }
+                .into(),
+            )
+            .unwrap(),
             ResponseBody::Empty => EdgeResponse::new_with_opt_str_and_init(
                 None,
                 &ResponseInit {
