//! Durable Objects provide low-latency coordination and consistent storage for the Workers platform.
//! A given namespace can support essentially unlimited Durable Objects, with each Object having
//! access to a transactional, key-value storage API.
//!
//! Durable Objects consist of two components: a class that defines a template for creating Durable
//! Objects and a Workers script that instantiates and uses those Durable Objects.
//!
//! The class and the Workers script are linked together with a binding.
//!
//! [Learn more](https://developers.cloudflare.com/workers/learning/using-durable-objects) about
//! using Durable Objects.

use std::{fmt::Display, ops::Deref, time::Duration};

use crate::{
    date::Date,
    env::{Env, EnvBinding},
    error::Error,
    request::Request,
    response::Response,
    Result, WebSocket,
};

use chrono::{DateTime, Utc};
use futures_util::Future;
use js_sys::{Map, Number, Object};
use serde::{de::DeserializeOwned, Serialize};
use wasm_bindgen::{prelude::*, JsCast};
use worker_sys::{
    DurableObject as EdgeDurableObject, DurableObjectId,
    DurableObjectNamespace as EdgeObjectNamespace, DurableObjectState, DurableObjectStorage,
    DurableObjectTransaction,
};
// use wasm_bindgen_futures::future_to_promise;
use wasm_bindgen_futures::{future_to_promise, JsFuture};

/// A Durable Object stub is a client object used to send requests to a remote Durable Object.
pub struct Stub {
    inner: EdgeDurableObject,
}

unsafe impl Send for Stub {}
unsafe impl Sync for Stub {}

impl Stub {
    /// Send an internal Request to the Durable Object to which the stub points.
    pub async fn fetch_with_request(&self, req: Request) -> Result<Response> {
        let promise = self.inner.fetch_with_request(req.inner())?;
        let response = JsFuture::from(promise).await?;
        Ok(response.dyn_into::<web_sys::Response>()?.into())
    }

    /// Construct a Request from a URL to the Durable Object to which the stub points.
    pub async fn fetch_with_str(&self, url: &str) -> Result<Response> {
        let promise = self.inner.fetch_with_str(url)?;
        let response = JsFuture::from(promise).await?;
        Ok(response.dyn_into::<web_sys::Response>()?.into())
    }

    pub fn into_rpc<T: JsCast>(self) -> T {
        self.inner.unchecked_into()
    }
}

/// Use an ObjectNamespace to get access to Stubs for communication with a Durable Object instance.
/// A given namespace can support essentially unlimited Durable Objects, with each Object having
/// access to a transactional, key-value storage API.
#[derive(Clone)]
pub struct ObjectNamespace {
    inner: EdgeObjectNamespace,
}

unsafe impl Send for ObjectNamespace {}
unsafe impl Sync for ObjectNamespace {}

impl ObjectNamespace {
    /// This method derives a unique object ID from the given name string. It will always return the
    /// same ID when given the same name as input.
    pub fn id_from_name(&self, name: &str) -> Result<ObjectId> {
        self.inner
            .id_from_name(name)
            .map_err(Error::from)
            .map(|id| ObjectId {
                inner: id,
                namespace: Some(self),
            })
    }

    /// This method parses an ID that was previously stringified. This is useful in particular with
    /// IDs created using `unique_id(&self)`, as these IDs need to be stored somewhere, probably as
    // as a string.
    ///
    /// A stringified object ID is a 64-digit hexadecimal number. However, not all 64-digit hex
    /// numbers are valid IDs. This method will throw if it is passed an ID that was not originally
    /// created by newUniqueId() or idFromName(). It will also throw if the ID was originally
    /// created for a different namespace.
    pub fn id_from_string(&self, hex_id: &str) -> Result<ObjectId> {
        self.inner
            .id_from_string(hex_id)
            .map_err(Error::from)
            .map(|id| ObjectId {
                inner: id,
                namespace: Some(self),
            })
    }

    /// Creates a new object ID randomly. This method will never return the same ID twice, and thus
    /// it is guaranteed that the object does not yet exist and has never existed at the time the
    /// method returns.
    pub fn unique_id(&self) -> Result<ObjectId> {
        self.inner
            .new_unique_id()
            .map_err(Error::from)
            .map(|id| ObjectId {
                inner: id,
                namespace: Some(self),
            })
    }

    /// Durable Objects can be created so that they only run and store data within a specific
    /// jurisdiction to comply with local regulations. You must specify the jurisdiction when
    /// generating the Durable Object's id.
    ///
    /// Jurisdiction constraints can only be used with ids created by `unique_id()` and are not
    /// currently compatible with ids created by `id_from_name()`.
    ///
    /// See supported jurisdictions and more documentation at:
    /// <https://developers.cloudflare.com/durable-objects/reference/data-location/#restrict-durable-objects-to-a-jurisdiction>
    pub fn unique_id_with_jurisdiction(&self, jd: &str) -> Result<ObjectId> {
        let options = Object::new();
        js_sys::Reflect::set(&options, &JsValue::from("jurisdiction"), &jd.into())?;
        self.inner
            .new_unique_id_with_options(&options)
            .map_err(Error::from)
            .map(|id| ObjectId {
                inner: id,
                namespace: Some(self),
            })
    }
}

/// An ObjectId is used to identify, locate, and access a Durable Object via interaction with its
/// Stub.
pub struct ObjectId<'a> {
    inner: DurableObjectId,
    namespace: Option<&'a ObjectNamespace>,
}

impl ObjectId<'_> {
    /// Get a Stub for the Durable Object instance identified by this ObjectId.
    pub fn get_stub(&self) -> Result<Stub> {
        self.namespace
            .ok_or_else(|| JsValue::from("Cannot get stub from within a Durable Object"))
            .and_then(|n| {
                Ok(Stub {
                    inner: n.inner.get(&self.inner)?,
                })
            })
            .map_err(Error::from)
    }

    pub fn get_stub_with_location_hint(&self, location_hint: &str) -> Result<Stub> {
        let options = Object::new();
        js_sys::Reflect::set(
            &options,
            &JsValue::from("locationHint"),
            &location_hint.into(),
        )?;

        self.namespace
            .ok_or_else(|| JsValue::from("Cannot get stub from within a Durable Object"))
            .and_then(|n| {
                Ok(Stub {
                    inner: n.inner.get_with_options(&self.inner, &options)?,
                })
            })
            .map_err(Error::from)
    }
}

impl Display for ObjectId<'_> {
    fn fmt(&self, f: &mut std::fmt::Formatter<'_>) -> std::result::Result<(), std::fmt::Error> {
        write!(
            f,
            "{}",
            self.inner.to_string().map_err(|_| { std::fmt::Error })?
        )
    }
}

/// Passed from the runtime to provide access to the Durable Object's storage as well as various
/// metadata about the Object.
pub struct State {
    inner: DurableObjectState,
}

impl State {
    /// The ID of this Durable Object which can be converted into a hex string using its `to_string()`
    /// method.
    pub fn id(&self) -> ObjectId<'_> {
        ObjectId {
            inner: self.inner.id().unwrap(),
            namespace: None,
        }
    }

    /// Contains methods for accessing persistent storage via the transactional storage API. See
    /// [Transactional Storage API](https://developers.cloudflare.com/workers/runtime-apis/durable-objects#transactional-storage-api) for a detailed reference.
    pub fn storage(&self) -> Storage {
        Storage {
            inner: self.inner.storage().unwrap(),
        }
    }

    pub fn wait_until<F>(&self, future: F)
    where
        F: Future<Output = ()> + 'static,
    {
        self.inner
            .wait_until(&future_to_promise(async {
                future.await;
                Ok(JsValue::UNDEFINED)
            }))
            .unwrap()
    }

    // needs to be accessed by the `#[durable_object]` macro in a conversion step
    pub fn _inner(self) -> DurableObjectState {
        self.inner
    }

    pub fn accept_web_socket(&self, ws: &WebSocket) {
        self.inner.accept_websocket(ws.as_ref()).unwrap()
    }

    pub fn accept_websocket_with_tags(&self, ws: &WebSocket, tags: &[&str]) {
        let tags = tags.iter().map(|it| (*it).into()).collect();

        self.inner
            .accept_websocket_with_tags(ws.as_ref(), tags)
            .unwrap();
    }

    pub fn get_websockets(&self) -> Vec<WebSocket> {
        self.inner
            .get_websockets()
            .unwrap()
            .into_iter()
            .map(Into::into)
            .collect()
    }

    pub fn get_websockets_with_tag(&self, tag: &str) -> Vec<WebSocket> {
        self.inner
            .get_websockets_with_tag(tag)
            .unwrap()
            .into_iter()
            .map(Into::into)
            .collect()
    }

    /// Retrieve tags from a hibernatable websocket
    pub fn get_tags(&self, websocket: &WebSocket) -> Vec<String> {
        self.inner.get_tags(websocket.as_ref()).unwrap()
    }

    pub fn set_websocket_auto_response(&self, pair: &worker_sys::WebSocketRequestResponsePair) {
        self.inner.set_websocket_auto_response(pair).unwrap();
    }

    pub fn get_websocket_auto_response(&self) -> Option<worker_sys::WebSocketRequestResponsePair> {
        self.inner.get_websocket_auto_response().unwrap()
    }
}

impl From<DurableObjectState> for State {
    fn from(o: DurableObjectState) -> Self {
        Self { inner: o }
    }
}

/// Access a Durable Object's Storage API. Each method is implicitly wrapped inside a transaction,
/// such that its results are atomic and isolated from all other storage operations, even when
/// accessing multiple key-value pairs.
pub struct Storage {
    inner: DurableObjectStorage,
}

impl Storage {
    /// Retrieves the value associated with the given key. The type of the returned value will be
    /// whatever was previously written for the key.
    ///
    /// Returns [Err] if the key does not exist.
    pub async fn get<T: serde::de::DeserializeOwned>(&self, key: &str) -> Result<T> {
        JsFuture::from(self.inner.get(key)?)
            .await
            .and_then(|val| {
                if val.is_undefined() {
                    Err(JsValue::from("No such value in storage."))
                } else {
                    serde_wasm_bindgen::from_value(val).map_err(|e| JsValue::from(e.to_string()))
                }
            })
            .map_err(Error::from)
    }

    /// Retrieves the values associated with each of the provided keys.
    pub async fn get_multiple(&self, keys: Vec<impl Deref<Target = str>>) -> Result<Map> {
        let keys = self.inner.get_multiple(
            keys.into_iter()
                .map(|key| JsValue::from(key.deref()))
                .collect(),
        )?;
        let keys = JsFuture::from(keys).await?;
        keys.dyn_into::<Map>().map_err(Error::from)
    }

    /// Stores the value and associates it with the given key.
    pub async fn put<T: Serialize>(&self, key: &str, value: T) -> Result<()> {
        self.put_raw(key, serde_wasm_bindgen::to_value(&value)?)
            .await
    }

    pub async fn put_raw(&self, key: &str, value: impl Into<JsValue>) -> Result<()> {
        JsFuture::from(self.inner.put(key, value.into())?)
            .await
            .map_err(Error::from)
            .map(|_| ())
    }

    /// Takes a serializable struct and stores each of its keys and values to storage.
    pub async fn put_multiple<T: Serialize>(&self, values: T) -> Result<()> {
        let values = serde_wasm_bindgen::to_value(&values)?;
        if !values.is_object() {
            return Err("Must pass in a struct type".to_string().into());
        }
        self.put_multiple_raw(values.dyn_into().unwrap()).await
    }

    /// Takes an object and stores each of its keys and values to storage.
    ///
    /// ```no_run
    /// # use worker::Storage;
    /// use worker::JsValue;
    ///
    /// # let storage: Storage = todo!();
    ///
    /// let obj = js_sys::Object::new();
    /// js_sys::Reflect::set(&obj, &JsValue::from_str("foo"), JsValue::from_u64(1));
    ///
    /// storage.put_multiple_raw(obj);
    /// ```
    pub async fn put_multiple_raw(&self, values: Object) -> Result<()> {
        JsFuture::from(self.inner.put_multiple(values.into())?)
            .await
            .map_err(Error::from)
            .map(|_| ())
    }

    /// Deletes the key and associated value. Returns true if the key existed or false if it didn't.
    pub async fn delete(&self, key: &str) -> Result<bool> {
        let fut: JsFuture = self.inner.delete(key)?.into();
        fut.await
            .and_then(|jsv| {
                jsv.as_bool()
                    .ok_or_else(|| JsValue::from("Promise did not return bool"))
            })
            .map_err(Error::from)
    }

    /// Deletes the provided keys and their associated values. Returns a count of the number of
    /// key-value pairs deleted.
    pub async fn delete_multiple(&self, keys: Vec<impl Deref<Target = str>>) -> Result<usize> {
        let fut: JsFuture = self
            .inner
            .delete_multiple(
                keys.into_iter()
                    .map(|key| JsValue::from(key.deref()))
                    .collect(),
            )?
            .into();
        fut.await
            .and_then(|jsv| {
                jsv.as_f64()
                    .map(|f| f as usize)
                    .ok_or_else(|| JsValue::from("Promise did not return number"))
            })
            .map_err(Error::from)
    }

    /// Deletes all keys and associated values, effectively deallocating all storage used by the
    /// Durable Object. In the event of a failure while the operation is still in flight, it may be
    /// that only a subset of the data is properly deleted.
    pub async fn delete_all(&self) -> Result<()> {
        let fut: JsFuture = self.inner.delete_all()?.into();
        fut.await.map(|_| ()).map_err(Error::from)
    }

    /// Returns all keys and values associated with the current Durable Object in ascending
    /// lexicographic sorted order.
    ///
    /// Be aware of how much data may be stored in your Durable Object before calling this version
    /// of list without options, because it will all be loaded into the Durable Object's memory,
    /// potentially hitting its [limit](https://developers.cloudflare.com/workers/platform/limits#durable-objects-limits).
    /// If that is a concern, use the alternate `list_with_options()` method.
    pub async fn list(&self) -> Result<Map> {
        let fut: JsFuture = self.inner.list()?.into();
        fut.await
            .and_then(|jsv| jsv.dyn_into())
            .map_err(Error::from)
    }

    /// Returns keys associated with the current Durable Object according to the parameters in the
    /// provided options object.
    pub async fn list_with_options(&self, opts: ListOptions<'_>) -> Result<Map> {
        let fut: JsFuture = self
            .inner
            .list_with_options(serde_wasm_bindgen::to_value(&opts)?.into())?
            .into();
        fut.await
            .and_then(|jsv| jsv.dyn_into())
            .map_err(Error::from)
    }

    /// Retrieves the current alarm time (if set) as integer milliseconds since epoch.
    /// The alarm is considered to be set if it has not started, or if it has failed
    /// and any retry has not begun. If no alarm is set, `get_alarm()` returns `None`.
    pub async fn get_alarm(&self) -> Result<Option<i64>> {
        let fut: JsFuture = self.inner.get_alarm(JsValue::NULL.into())?.into();
        fut.await
            .map(|jsv| jsv.as_f64().map(|f| f as i64))
            .map_err(Error::from)
    }

    pub async fn get_alarm_with_options(&self, options: GetAlarmOptions) -> Result<Option<i64>> {
        let fut: JsFuture = self
            .inner
            .get_alarm(serde_wasm_bindgen::to_value(&options)?.into())?
            .into();
        fut.await
            .map(|jsv| jsv.as_f64().map(|f| f as i64))
            .map_err(Error::from)
    }

    /// Sets the current alarm time to the given datetime.
    ///
    /// If `set_alarm()` is called with a time equal to or before Date.now(), the alarm
    /// will be scheduled for asynchronous execution in the immediate future. If the
    /// alarm handler is currently executing in this case, it will not be canceled.
    /// Alarms can be set to millisecond granularity and will usually execute within
    /// a few milliseconds after the set time, but can be delayed by up to a minute
    /// due to maintenance or failures while failover takes place.
    pub async fn set_alarm(&self, scheduled_time: impl Into<ScheduledTime>) -> Result<()> {
        let fut: JsFuture = self
            .inner
            .set_alarm(scheduled_time.into().schedule(), JsValue::NULL.into())?
            .into();
        fut.await.map(|_| ()).map_err(Error::from)
    }

    pub async fn set_alarm_with_options(
        &self,
        scheduled_time: impl Into<ScheduledTime>,
        options: SetAlarmOptions,
    ) -> Result<()> {
        let fut: JsFuture = self
            .inner
            .set_alarm(
                scheduled_time.into().schedule(),
                serde_wasm_bindgen::to_value(&options)?.into(),
            )?
            .into();
        fut.await.map(|_| ()).map_err(Error::from)
    }

    /// Deletes the alarm if one exists. Does not cancel the alarm handler if it is
    /// currently executing.
    pub async fn delete_alarm(&self) -> Result<()> {
        let fut: JsFuture = self.inner.delete_alarm(JsValue::NULL.into())?.into();
        fut.await.map(|_| ()).map_err(Error::from)
    }

    pub async fn delete_alarm_with_options(&self, options: SetAlarmOptions) -> Result<()> {
        let fut: JsFuture = self
            .inner
            .delete_alarm(serde_wasm_bindgen::to_value(&options)?.into())?
            .into();
        fut.await.map(|_| ()).map_err(Error::from)
    }

    pub async fn transaction<F, Fut>(&self, closure: F) -> Result<()>
    where
        F: FnOnce(Transaction) -> Fut + 'static,
        Fut: Future<Output = Result<()>> + 'static,
    {
        let inner: Box<dyn FnOnce(DurableObjectTransaction) -> js_sys::Promise> =
            Box::new(move |t: DurableObjectTransaction| -> js_sys::Promise {
                future_to_promise(async move {
                    closure(Transaction { inner: t })
                        .await
                        .map_err(JsValue::from)
                        .map(|_| JsValue::NULL)
                })
            });
        let clos = wasm_bindgen::closure::Closure::once(inner);
        JsFuture::from(self.inner.transaction(&clos)?)
            .await
            .map_err(Error::from)
            .map(|_| ())
    }

    // Add new method to access SQLite APIs
    pub fn sql(&self) -> crate::sql::SqlStorage {
        crate::sql::SqlStorage::new(self.inner.sql())
    }
}

pub struct Transaction {
    inner: DurableObjectTransaction,
}

impl Transaction {
    pub async fn get<T: DeserializeOwned>(&self, key: &str) -> Result<T> {
        JsFuture::from(self.inner.get(key)?)
            .await
            .and_then(|val| {
                if val.is_undefined() {
                    Err(JsValue::from("No such value in storage."))
                } else {
                    serde_wasm_bindgen::from_value(val).map_err(std::convert::Into::into)
                }
            })
            .map_err(Error::from)
    }

    pub async fn get_multiple(&self, keys: Vec<impl Deref<Target = str>>) -> Result<Map> {
        let keys = self.inner.get_multiple(
            keys.into_iter()
                .map(|key| JsValue::from(key.deref()))
                .collect(),
        )?;
        let keys = JsFuture::from(keys).await?;
        keys.dyn_into::<Map>().map_err(Error::from)
    }

    pub async fn put<T: Serialize>(&self, key: &str, value: T) -> Result<()> {
        JsFuture::from(self.inner.put(key, serde_wasm_bindgen::to_value(&value)?)?)
            .await
            .map_err(Error::from)
            .map(|_| ())
    }

    // Each key-value pair in the serialized object will be added to the storage
    pub async fn put_multiple<T: Serialize>(&self, values: T) -> Result<()> {
        let values = serde_wasm_bindgen::to_value(&values)?;
        if !values.is_object() {
            return Err("Must pass in a struct type".to_string().into());
        }
        JsFuture::from(self.inner.put_multiple(values)?)
            .await
            .map_err(Error::from)
            .map(|_| ())
    }

    pub async fn delete(&self, key: &str) -> Result<bool> {
        let fut: JsFuture = self.inner.delete(key)?.into();
        fut.await
            .and_then(|jsv| {
                jsv.as_bool()
                    .ok_or_else(|| JsValue::from("Promise did not return bool"))
            })
            .map_err(Error::from)
    }

    pub async fn delete_multiple(&self, keys: Vec<impl Deref<Target = str>>) -> Result<usize> {
        let fut: JsFuture = self
            .inner
            .delete_multiple(
                keys.into_iter()
                    .map(|key| JsValue::from(key.deref()))
                    .collect(),
            )?
            .into();
        fut.await
            .and_then(|jsv| {
                jsv.as_f64()
                    .map(|f| f as usize)
                    .ok_or_else(|| JsValue::from("Promise did not return number"))
            })
            .map_err(Error::from)
    }

    pub async fn delete_all(&self) -> Result<()> {
        let fut: JsFuture = self.inner.delete_all()?.into();
        fut.await.map(|_| ()).map_err(Error::from)
    }

    pub async fn list(&self) -> Result<Map> {
        let fut: JsFuture = self.inner.list()?.into();
        fut.await
            .and_then(|jsv| jsv.dyn_into())
            .map_err(Error::from)
    }

    pub async fn list_with_options(&self, opts: ListOptions<'_>) -> Result<Map> {
        let fut: JsFuture = self
            .inner
            .list_with_options(serde_wasm_bindgen::to_value(&opts)?.into())?
            .into();
        fut.await
            .and_then(|jsv| jsv.dyn_into())
            .map_err(Error::from)
    }

    pub fn rollback(&self) -> Result<()> {
        self.inner.rollback().map_err(Error::from)
    }
}

#[derive(Default, Serialize)]
pub struct ListOptions<'a> {
    /// Key at which the list results should start, inclusive.
    #[serde(skip_serializing_if = "Option::is_none")]
    start: Option<&'a str>,
    /// Key at which the list results should end, exclusive.
    #[serde(skip_serializing_if = "Option::is_none")]
    end: Option<&'a str>,
    /// Restricts results to only include key-value pairs whose keys begin with the prefix.
    #[serde(skip_serializing_if = "Option::is_none")]
    prefix: Option<&'a str>,
    /// If true, return results in descending lexicographic order instead of the default ascending
    /// order.
    #[serde(skip_serializing_if = "Option::is_none")]
    reverse: Option<bool>,
    /// Maximum number of key-value pairs to return.
    #[serde(skip_serializing_if = "Option::is_none")]
    limit: Option<usize>,
}

impl<'a> ListOptions<'a> {
    /// Create a new ListOptions struct with no options set.
    pub fn new() -> Self {
        Default::default()
    }

    /// Key at which the list results should start, inclusive.
    pub fn start(mut self, val: &'a str) -> Self {
        self.start = Some(val);
        self
    }

    /// Key at which the list results should end, exclusive.
    pub fn end(mut self, val: &'a str) -> Self {
        self.end = Some(val);
        self
    }

    /// Restricts results to only include key-value pairs whose keys begin with the prefix.
    pub fn prefix(mut self, val: &'a str) -> Self {
        self.prefix = Some(val);
        self
    }

    /// If true, return results in descending lexicographic order instead of the default ascending
    /// order.
    pub fn reverse(mut self, val: bool) -> Self {
        self.reverse = Some(val);
        self
    }

    /// Maximum number of key-value pairs to return.
    pub fn limit(mut self, val: usize) -> Self {
        self.limit = Some(val);
        self
    }
}

enum ScheduledTimeInit {
    Date(js_sys::Date),
    Offset(f64),
}

/// Determines when a Durable Object alarm should be ran, based on a timestamp or offset in milliseconds.
///
/// Implements [`From`] for:
/// - [`Duration`], interpreted as an offset (in milliseconds).
/// - [`i64`], interpreted as an offset (in milliseconds).
/// - [`DateTime`], interpreted as a timestamp.
///
/// When an offset is used, the time at which `set_alarm()` or `set_alarm_with_options()` is called
/// is used to compute the scheduled time. [`Date::now`] is used as the current time.
pub struct ScheduledTime {
    init: ScheduledTimeInit,
}

impl ScheduledTime {
    pub fn new(date: js_sys::Date) -> Self {
        Self {
            init: ScheduledTimeInit::Date(date),
        }
    }

    fn schedule(self) -> js_sys::Date {
        match self.init {
            ScheduledTimeInit::Date(date) => date,
            ScheduledTimeInit::Offset(offset_ms) => {
                let now = Date::now().as_millis() as f64;
                js_sys::Date::new(&Number::from(now + offset_ms))
            }
        }
    }
}

impl From<i64> for ScheduledTime {
<<<<<<< HEAD
    fn from(in_millis: i64) -> Self {
        ScheduledTime {
            init: ScheduledTimeInit::Offset(in_millis as f64),
=======
    fn from(offset_ms: i64) -> Self {
        ScheduledTime {
            init: ScheduledTimeInit::Offset(offset_ms as f64),
>>>>>>> f21e19ea
        }
    }
}

impl From<DateTime<Utc>> for ScheduledTime {
    fn from(date: DateTime<Utc>) -> Self {
        ScheduledTime {
            init: ScheduledTimeInit::Date(js_sys::Date::new(&Number::from(
                date.timestamp_millis() as f64,
            ))),
        }
    }
}

impl From<Duration> for ScheduledTime {
    fn from(duration: Duration) -> Self {
        ScheduledTime {
            init: ScheduledTimeInit::Offset(duration.as_millis() as f64),
        }
    }
}

#[derive(Debug, Clone, Default, Serialize)]
pub struct GetAlarmOptions {
    #[serde(skip_serializing_if = "Option::is_none")]
    pub allow_concurrency: Option<bool>,
}

#[derive(Debug, Clone, Default, Serialize)]
pub struct SetAlarmOptions {
    #[serde(skip_serializing_if = "Option::is_none")]
    pub allow_concurrency: Option<bool>,
    #[serde(skip_serializing_if = "Option::is_none")]
    pub allow_unconfirmed: Option<bool>,
}

impl EnvBinding for ObjectNamespace {
    const TYPE_NAME: &'static str = "DurableObjectNamespace";
}

impl JsCast for ObjectNamespace {
    fn instanceof(val: &JsValue) -> bool {
        val.is_instance_of::<EdgeObjectNamespace>()
    }

    fn unchecked_from_js(val: JsValue) -> Self {
        Self { inner: val.into() }
    }

    fn unchecked_from_js_ref(val: &JsValue) -> &Self {
        unsafe { &*(val as *const JsValue as *const Self) }
    }
}

impl From<ObjectNamespace> for JsValue {
    fn from(ns: ObjectNamespace) -> Self {
        JsValue::from(ns.inner)
    }
}

impl AsRef<JsValue> for ObjectNamespace {
    fn as_ref(&self) -> &JsValue {
        &self.inner
    }
}

pub enum WebSocketIncomingMessage {
    String(String),
    Binary(Vec<u8>),
}

/**
**Note:** Implement this trait with a standard `impl DurableObject for YourType` block, but in order to
integrate them with the Workers Runtime, you must also add the **`#[durable_object]`** attribute
to the struct.

## Example
```no_run
use worker::*;

#[durable_object]
pub struct Chatroom {
    users: Vec<User>,
    messages: Vec<Message>,
    state: State,
    env: Env, // access `Env` across requests, use inside `fetch`
}

impl DurableObject for Chatroom {
    fn new(state: State, env: Env) -> Self {
        Self {
            users: vec![],
            messages: vec![],
            state,
            env,
        }
    }

    async fn fetch(&self, _req: Request) -> Result<Response> {
        // do some work when a worker makes a request to this DO
        Response::ok(&format!("{} active users.", self.users.len()))
    }
}
```
*/
#[allow(async_fn_in_trait)] // Send is not needed
pub trait DurableObject: has_durable_object_attribute {
    fn new(state: State, env: Env) -> Self;

    async fn fetch(&self, req: Request) -> Result<Response>;

    #[allow(clippy::diverging_sub_expression)]
    async fn alarm(&self) -> Result<Response> {
        worker_sys::console_error!("alarm() handler not implemented");
        unimplemented!("alarm() handler")
    }

    #[allow(unused_variables, clippy::diverging_sub_expression)]
    async fn websocket_message(
        &self,
        ws: WebSocket,
        message: WebSocketIncomingMessage,
    ) -> Result<()> {
        worker_sys::console_error!("websocket_message() handler not implemented");
        unimplemented!("websocket_message() handler")
    }

    #[allow(unused_variables, clippy::diverging_sub_expression)]
    async fn websocket_close(
        &self,
        ws: WebSocket,
        code: usize,
        reason: String,
        was_clean: bool,
    ) -> Result<()> {
        worker_sys::console_error!("websocket_close() handler not implemented");
        unimplemented!("websocket_close() handler")
    }

    #[allow(unused_variables, clippy::diverging_sub_expression)]
    async fn websocket_error(&self, ws: WebSocket, error: Error) -> Result<()> {
        worker_sys::console_error!("websocket_error() handler not implemented");
        unimplemented!("websocket_error() handler")
    }
}

#[doc(hidden)]
#[allow(non_camel_case_types)]
pub trait has_durable_object_attribute {}<|MERGE_RESOLUTION|>--- conflicted
+++ resolved
@@ -712,15 +712,9 @@
 }
 
 impl From<i64> for ScheduledTime {
-<<<<<<< HEAD
-    fn from(in_millis: i64) -> Self {
-        ScheduledTime {
-            init: ScheduledTimeInit::Offset(in_millis as f64),
-=======
     fn from(offset_ms: i64) -> Self {
         ScheduledTime {
             init: ScheduledTimeInit::Offset(offset_ms as f64),
->>>>>>> f21e19ea
         }
     }
 }
